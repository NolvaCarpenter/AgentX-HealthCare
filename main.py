#!/usr/bin/env python3

import os
import sys
from dotenv import load_dotenv

# Load environment variables from .env file
load_dotenv()

# Add the current directory to the path to import our modules
sys.path.append(os.path.dirname(os.path.abspath(__file__)))

from conversation_agent import process_user_input

# ✅ Import voice feature (modular)
from symptoms.voice_symptom_pipeline import (
    process_audio_to_symptoms_and_summary,
    store_results_in_sqlite,
    list_audio_files_for_patient
)


def main():
    """Main function to run the conversational AI agent."""
    print("Initializing symptom documentation agent...")

    if "OPENAI_API_KEY" not in os.environ:
        os.environ["OPENAI_API_KEY"] = os.getenv("OPENAI_API_KEY")

    state = None

    print("\n" + "=" * 50)
    print("Symptom Documentation Assistant")
    print("Type 'exit', 'quit', or 'bye' to end the conversation")
    print("Type 'summary' to get a summary of documented symptoms")
    print("Type 'voice' to transcribe and extract symptoms from an audio file")
    print("=" * 50 + "\n")

    response, state = process_user_input("", state)
    if response.startswith("Assistant:"):
        print(f"{response}\n")
    else:
        print(f"Assistant: {response}\n")

    while True:
        user_input = input("You: ")

        if user_input.lower() in ["exit", "quit", "bye"]:
            print("\nThank you for using the AI Medical Assistant. Goodbye!")
            break

        if user_input.lower() == "voice":
            patient_id = input("Enter Patient ID (e.g., CAR0001): ").strip()
            files = list_audio_files_for_patient(patient_id)

            if not files:
                print(f"❌ No audio files found for patient ID {patient_id}.")
                continue

            print("\n🎧 Available Audio Files:")
            for i, f in enumerate(files, 1):
                print(f"{i}. {f}")
            try:
                choice = int(input("Select file number to process: ").strip())
                selected_file = files[choice - 1]
            except (ValueError, IndexError):
                print("❌ Invalid selection.")
                continue

<<<<<<< HEAD
        # Print response (checking if response already starts with "Assistant: ")
        if response.startswith("Assistant:"):
            print(f"\n{response}\n")
        else:
            print(f"\nAssistant: {response}\n")
=======
            print(f"🔊 Processing {selected_file}...")
            audio_path = os.path.join("data", "patient_conversations", selected_file)
            results = process_audio_to_symptoms_and_summary(audio_path, patient_id)

            store_results_in_sqlite(results)

            print("\n📄 Summary:\n", results["physician_summary"])
            print("\n🩺 Structured Symptoms:\n", results["symptoms_json"])
            continue

        # Continue normal chat agent processing
        response, state = process_user_input(user_input, state)
        print(f"\nAssistant: {response}\n")
>>>>>>> 4bcabbcf


if __name__ == "__main__":
    main()<|MERGE_RESOLUTION|>--- conflicted
+++ resolved
@@ -16,7 +16,7 @@
 from symptoms.voice_symptom_pipeline import (
     process_audio_to_symptoms_and_summary,
     store_results_in_sqlite,
-    list_audio_files_for_patient
+    list_audio_files_for_patient,
 )
 
 
@@ -37,10 +37,7 @@
     print("=" * 50 + "\n")
 
     response, state = process_user_input("", state)
-    if response.startswith("Assistant:"):
-        print(f"{response}\n")
-    else:
-        print(f"Assistant: {response}\n")
+    print(f"Assistant: {response}\n")
 
     while True:
         user_input = input("You: ")
@@ -50,7 +47,8 @@
             break
 
         if user_input.lower() == "voice":
-            patient_id = input("Enter Patient ID (e.g., CAR0001): ").strip()
+            patient_id = input("Enter Patient ID (e.g., default: CAR0001): ").strip()
+            patient_id = "CAR0001" if not patient_id else patient_id
             files = list_audio_files_for_patient(patient_id)
 
             if not files:
@@ -67,13 +65,6 @@
                 print("❌ Invalid selection.")
                 continue
 
-<<<<<<< HEAD
-        # Print response (checking if response already starts with "Assistant: ")
-        if response.startswith("Assistant:"):
-            print(f"\n{response}\n")
-        else:
-            print(f"\nAssistant: {response}\n")
-=======
             print(f"🔊 Processing {selected_file}...")
             audio_path = os.path.join("data", "patient_conversations", selected_file)
             results = process_audio_to_symptoms_and_summary(audio_path, patient_id)
@@ -86,8 +77,7 @@
 
         # Continue normal chat agent processing
         response, state = process_user_input(user_input, state)
-        print(f"\nAssistant: {response}\n")
->>>>>>> 4bcabbcf
+        print(f"Assistant: {response}\n")
 
 
 if __name__ == "__main__":
